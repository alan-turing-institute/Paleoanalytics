--- conflicted
+++ resolved
@@ -6,84 +6,7 @@
 import pylithics.src.plotting as plot
 
 
-<<<<<<< HEAD
-=======
-def contour_disambiguation(df_contours, image_array):
-    """
-    Selects flake scar contours by their size and removes duplicates.
-
-    Parameters
-    ----------
-    df_contours: dataframe
-
-    image_array: array
-
-    Returns
-    -------
-
-    """
-
-    index_to_drop = []
-
-    for hierarchy_level, index, parent_index, area_px, contour, in df_contours[
-        ['hierarchy_level', 'index', 'parent_index', 'area_px', 'contour']].itertuples(index=False):
-
-        pass_selection = True
-        if hierarchy_level == 0:
-            if area_px / max(df_contours['area_px']) < 0.1:
-                pass_selection = False
-            else:
-                continue
-        else:
-            # get the total area of the parent figure
-            norm = df_contours[df_contours['index'] == parent_index]['area_px'].values[0]
-            area = area_px
-            percentage = area / norm * 100
-            if percentage < 3:
-                pass_selection = False
-            if percentage > 60:
-                pass_selection = False
-
-        # fig, ax = plt.subplots(figsize=(10, 5))
-        # ax = plt.subplot(111)
-        # ax.imshow(image_array, cmap=plt.cm.gray)
-        # ax.plot(contour[:, 0], contour[:, 1])
-
-        if pass_selection == False:
-            index_to_drop.append(index)
-
-    cent_df = df_contours[['area_px', 'centroid', 'hierarchy_level', 'contour']]
-
-    import itertools
-
-    for i, j in itertools.combinations(cent_df.index, 2):
-
-        if ((i in index_to_drop) or (j in index_to_drop)):
-            continue
-
-        d_ij_centroid = np.linalg.norm(np.asarray(cent_df.loc[i]['centroid']) - np.asarray(cent_df.loc[j]['centroid']))
-
-        if cent_df.loc[i]['area_px'] > cent_df.loc[j]['area_px']:
-            ratio = cent_df.loc[j]['area_px'] / cent_df.loc[i]['area_px']
-        else:
-            ratio = cent_df.loc[i]['area_px'] / cent_df.loc[j]['area_px']
-
-        if d_ij_centroid < 15 and ratio > 0.5:
-            if (cent_df.loc[i]['area_px'] < cent_df.loc[j]['area_px']):
-                if d_ij_centroid < 1:
-                    index_to_drop.append(i)
-                else:
-                    index_to_drop.append(j)
-            elif (cent_df.loc[i]['area_px'] > cent_df.loc[j]['area_px']):
-                if d_ij_centroid < 1:
-                    index_to_drop.append(j)
-                else:
-                    index_to_drop.append(i)
-
-    return index_to_drop
-
-
->>>>>>> c3f42781
+
 def mask_image(image_array, contour, innermask=False):
     """
     Function that masks an image for cont (1 contour = a list of a pair of coordinates) given contour.
