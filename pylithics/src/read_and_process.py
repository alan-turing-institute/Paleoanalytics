from skimage.filters import threshold_mean
from skimage import filters
import numpy as np
import pandas as pd
from skimage.restoration import denoise_tv_chambolle
from skimage import exposure
from skimage.segmentation import morphological_chan_vese, checkerboard_level_set
from pylithics.src.utils import contour_characterisation, contour_disambiguation, classify_surfaces, \
    get_high_level_parent_and_hierarchy
from skimage import img_as_ubyte
import cv2
from PIL import Image
from pylithics.src.utils import template_matching, mask_image, subtract_masked_image, contour_selection
import os
import pylithics.src.plotting as plot


def read_image(input_dir, id, im_type = 'png'):
    """
<<<<<<< HEAD
    Function that read an image into the Pillow library and returning an array and the pdi information of the image.
=======
    Function that read an image into the cv2 library and returns a grayscale array.
>>>>>>> 255af13f

    Parameters
    ==========
    input_dir: str, path where the image is found
    id: str, name of the image
    im_type: str, file extension type, default is png.

    Returns
    =======
    an array
    """

    filename = os.path.join(input_dir, id +"."+im_type)

    im = cv2.imread(filename, cv2.IMREAD_GRAYSCALE)

    return im


def detect_lithic(image_array, config_file):
    """
    Function that given an input image array and configuration options
    applies thresholding
    and edge detection to find the general shape of the lithic object

    Parameters
    ==========
    image_array: array, of the image read by skimage
    config_file: dict, with information of thresholding values
    Returns
    =======
    an array
    cont float with the threshold value

    """


    # thresholding
    thresh = threshold_mean(image_array)
    thresh = thresh + thresh * config_file['threshold']
    _ ,binary = cv2.threshold(image_array,thresh,255,cv2.THRESH_BINARY_INV)

    # edge detection

    x = cv2.Sobel(binary, cv2.CV_64F, 1, 0, ksize=1)
    y = cv2.Sobel(binary, cv2.CV_64F, 0, 1, ksize=1)
    absX = cv2.convertScaleAbs(x)  # convert back to uint8
    absY = cv2.convertScaleAbs(y)
    sobelXY = cv2.addWeighted(absX, 0.5, absY, 0.5, 0)


    return sobelXY, thresh


def find_lithic_contours(image_array, config_file):
    """
    Function that given an input image array and configuration options
     finds contours on cont the lithic object

    Parameters
    ==========
    image_array: array, of the image read by skimage
    config_file: dict, with information of thresholding values
    arrows: bool

    Returns
    =======
    an dataframe with contours and its characteristics.

    """

    _, contours_cv, hierarchy = cv2.findContours(image_array, cv2.RETR_TREE, cv2.CHAIN_APPROX_NONE)

    new_contours = []
    cont_info_list = []

    for index, cont in enumerate(list(contours_cv), start=0):
        cont = np.asarray([i[0] for i in cont])

        # calculate character listings of the contour.
        cont_info = contour_characterisation(image_array, cont, config_file['conversion_px'])

        cont_info['index'] = index
        cont_info['hierarchy'] = list(hierarchy)[0][index]

        cont_info['contour'] = cont

        new_contours.append(cont)
        cont_info_list.append(cont_info)

    if len(new_contours) != 0:

        df_cont_info = pd.DataFrame.from_dict(cont_info_list)

        df_cont_info['parent_index'], df_cont_info['hierarchy_level'] = get_high_level_parent_and_hierarchy(
            df_cont_info['hierarchy'].values)

        indexes = contour_selection(df_cont_info)

        df_contours = df_cont_info.drop(index=indexes)

<<<<<<< HEAD
=======

>>>>>>> 255af13f
    else:
        raise RuntimeError("No contours found in this image")

    return df_contours


def process_image(image_array, config_file):
    """
    Function that applies some processing to the initial image

    Parameters
    ==========
    image_array: array, of the image read by skimage
    config_file: dict, with information of processing values
    Returns
    =======
    an array

    """

    # noise removal
    img_denoise = denoise_tv_chambolle(image_array, weight=config_file['denoise_weight'], multichannel=False)

    # Contrast stretching
    p2, p98 = np.percentile(img_denoise, config_file['contrast_stretch'])
    img_rescale = exposure.rescale_intensity(img_denoise, in_range=(p2, p98))

    return img_rescale


def data_output(cont, config_file):
    """

    Create a nested dictionary with output data from surfaces and scars
    that could be easily saved into a json file

    Parameters
    ----------
    cont: dataframe
        dataframe with all the contour information and measurements for an image
    config_file: dictionary
        config file with relevant information for the image

    Returns
    -------

        A dictionary
    """

    # record high level information of surfaces detected
    lithic_output = {}

    lithic_output['id'] = config_file['id']
    lithic_output['conversion_px'] = config_file['conversion_px']
    lithic_output["n_surfaces"] = cont[cont['hierarchy_level'] == 0].shape[0]

    cont.sort_values(by=["area_px"], inplace=True, ascending=False)

    # classify surfaces
    surfaces_classification = classify_surfaces(cont)

    id = 0
    outer_objects_list = []

    # loop through the contours
    for hierarchy_level, index, area_px, area_mm, width_mm, height_mm, polygon_count in cont[
        ['hierarchy_level', 'index', 'area_px',
         'area_mm', 'width_mm', 'height_mm', 'polygon_count']].itertuples(index=False):

        outer_objects = {}

        # high levels contours are surfaces
        if hierarchy_level == 0:
            outer_objects['surface_id'] = id
            outer_objects['classification'] = surfaces_classification[id] if len(
                surfaces_classification) > id else np.nan
            outer_objects['total_area_px'] = area_px
            outer_objects['total_area'] = area_mm
            outer_objects['max_breadth'] = width_mm
            outer_objects['max_length'] = height_mm
            outer_objects["polygon_count"] = polygon_count

            scars_df = cont[cont['parent_index'] == index]

            outer_objects["scar_count"] = scars_df.shape[0]
            outer_objects["percentage_detected_scars"] = round(
                scars_df['area_px'].sum() / outer_objects['total_area_px'], 2)

            # low levels contours are scars

            scars_objects_list = []
            scar_id = 0
            for index, area_px, area_mm, width_mm, height_mm, angle, polygon_count in scars_df[
                ['index', 'area_px', 'area_mm',
                 'width_mm', 'height_mm', 'angle', 'polygon_count']].itertuples(index=False):
                scars_objects = {}

                scars_objects['scar_id'] = scar_id
                scars_objects['total_area_px'] = area_px
                scars_objects['total_area'] = area_mm
                scars_objects['max_breadth'] = width_mm
                scars_objects['max_length'] = height_mm
                scars_objects['percentage_of_lithic'] = round(
                    scars_objects['total_area_px'] / outer_objects['total_area_px'], 2)
                scars_objects['scar_angle'] = angle
                scars_objects["polygon_count"] = polygon_count

                scars_objects_list.append(scars_objects)
                scar_id = scar_id + 1

            outer_objects['scar_contours'] = scars_objects_list

            id = id + 1
            outer_objects_list.append(outer_objects)

        else:
            continue

    lithic_output['lithic_contours'] = outer_objects_list

    # return nested dictionary
    return lithic_output


def associate_arrows_to_scars(image_array, cont, templates):
    """
    Function that uses template matching to match the arrows to a given scar.

    Parameters
    ----------
    image_array: array,
        2D array of the masked_image_array
    cont: dataframe
        dataframe with all the contour information and measurements for an masked_image_array
    templates: list of arrays
        list of arrays with  arrows templates
    Returns
    -------

    A contour dataframe with arrow information

    """

    templates_angle = []

    # iterate on each contour to select only scars
    for hierarchy_level, index, contour, area_px in cont[['hierarchy_level',
                                                          'index', 'contour', 'area_px']].itertuples(index=False):

        angle = np.nan

        # high levels contours are surfaces
        if hierarchy_level != 0:

            # TODO: Make a scar selection to not search in empty scars.

            # mask scar contour
            masked_image = mask_image(image_array, contour, False)

            # apply template matching to associate arrow to scar
            template_index = template_matching(masked_image, templates, contour)

            # if we find a matching template, get the angle.
            if template_index != -1:
                angle = templates.iloc[template_index]['angle']

        templates_angle.append(angle)

    cont['angle'] = templates_angle

    return cont


def get_scars_angles(image_array, cont, templates):
    """
    Function that classifies contours that correspond to arrows, or ripples and
    returns the angle measurement of that scar.

    Parameters
    ----------
    image_array: array,
        2D array of the masked_image_array
    contours: dataframe
        dataframe with all the contour information and measurements for an masked_image_array
    templates: array
        list of arrays with templates

    Returns
    -------

    A contour dataframe with angle information

    """

    if templates.shape[0] == 0:
        cont['arrow_index'] = -1
        cont['angle'] = np.nan

        # TODO: DO SOMETHING WITH RIPPLES

    else:
        cont = associate_arrows_to_scars(image_array, cont, templates)

    return cont


def read_arrow_data(input_dir):
    """

    Parameters
    ----------
    input_dir

    Returns
    -------

    """
    id_list = [os.path.join(input_dir, i) for i in os.listdir(input_dir) if i.endswith('.pkl')]

    df_list = []
    for i in id_list:
        df_list.append(pd.read_pickle(i))

    return pd.concat(df_list)


def find_arrows(image_array, image_processed, debug=False):
    """
    Function that given an input image array and finds the arrows using connected components

    Parameters
    ==========
    image_array: array,
       Original image array (0 to 255)
    image_processed: array,
       Processed image array (0 to 1)
    debug: flag to plot the outputs.

    Returns
    =======
    a list of arrays with the arrow templates.
    """

    # load the image, convert to gray, and threshold
    thresh = cv2.threshold(image_array, 0, 255,
                           cv2.THRESH_BINARY_INV | cv2.THRESH_OTSU)[1]

    # apply connected component analysis to the threshold image
    output = cv2.connectedComponentsWithStats(
        thresh, 4, cv2.CV_32S)
    (numLabels, labels, stats, centroids) = output

    templates = []
    # loop over the number of unique connected component labels
    for i in range(0, numLabels):

        # extract connected component stats and centroid
        x = stats[i, cv2.CC_STAT_LEFT]
        y = stats[i, cv2.CC_STAT_TOP]
        w = stats[i, cv2.CC_STAT_WIDTH]
        h = stats[i, cv2.CC_STAT_HEIGHT]
        area = stats[i, cv2.CC_STAT_AREA]

        # select arrows based on area
        if area > 1000 or area < 50:
            continue

        # extract templates from bounding box
        roi = image_processed[y:y + h, x:x + w]

        # calculate the ratio between black and while pixels
        ratio = len(roi[(roi > 0.9)]) / len(roi[(roi != 0)])

        # filter templates that are unlikely to be an arrow
        if ratio > 0.85 or ratio < 0.2:
            continue

        # plot the template in case we want to debug.
        if debug:
            plot.plot_template_arrow(image_array, roi, ratio)

        templates.append(roi)

    return templates<|MERGE_RESOLUTION|>--- conflicted
+++ resolved
@@ -17,11 +17,8 @@
 
 def read_image(input_dir, id, im_type = 'png'):
     """
-<<<<<<< HEAD
-    Function that read an image into the Pillow library and returning an array and the pdi information of the image.
-=======
-    Function that read an image into the cv2 library and returns a grayscale array.
->>>>>>> 255af13f
+
+    Function that read an image into the cv2 library and returning a grayscale array.
 
     Parameters
     ==========
@@ -123,10 +120,6 @@
 
         df_contours = df_cont_info.drop(index=indexes)
 
-<<<<<<< HEAD
-=======
-
->>>>>>> 255af13f
     else:
         raise RuntimeError("No contours found in this image")
 
