import matplotlib.pyplot as plt
import pylithics.src.utils as utils
import os
import warnings

def fig_size(image_array):
    """

    Calculate optimum figure horizontal width based on the ratio of sizes of rows and columns.

    Parameters
    ----------
    image_array: array
        Original image array (0 to 255)
    Returns
    -------
    A number for the x width of the figure size.
    """

    ratio = image_array.shape[0] / image_array.shape[1]
    if ratio < 0.7:
        x_size = 20 / ratio
    elif ratio < 1:
        x_size = 22 / ratio
    elif ratio < 1.2:
        x_size = 22 * ratio
    else:
        x_size = 18 * ratio

    return x_size

def plot_surfaces(image_array, contours_df, output_figure):
    """
    Plot the contours from the lithic surfaces.

    Parameters
    ----------
    image_array: array
        array of an unprocessed image read by openCV (0, 255 pixels)
    contours_df: dataframe
        Dataframe with detected contours and extra information about them.
    output_figure: str
        path including name of the figure to be saved

    """
    fig_x_size = fig_size(image_array)
    fig, ax = plt.subplots(figsize=(fig_x_size, 20))
    ax.imshow(image_array, cmap=plt.cm.gray)

    surfaces_classification = utils.classify_surfaces(contours_df)
    # selecting only surfaces (lowest hierarchy level).
    contours_surface_df = contours_df[contours_df['parent_index'] == -1].sort_values(by=["area_px"], ascending=False)

    if contours_surface_df.shape[0] == 0:
        warnings.warn("Warning: No surfaces detected, no surface output figure will be saved.")
        return None

    cmap_list = plt.cm.get_cmap('Paired', contours_surface_df.shape[0])

    i = 0
    for contour in contours_surface_df['contour'].values:
        classification = surfaces_classification[i]
        text = str(classification)
        ax.plot(contour[:, 0], contour[:, 1], label=text, fontsize = 14, linewidth=10, color=cmap_list(i))
        i = i + 1

    ax.set_xticks([])
    ax.set_yticks([])
    plt.legend(bbox_to_anchor=(1.02, 0), loc="lower left", borderaxespad=0, fontsize=18)
    plt.title("Detected surfaces", fontsize=30)
    plt.savefig(output_figure)
    plt.close(fig)


def plot_scars(image_array, contours_df, output_figure):
    """
    Plot the contours from the lithic surfaces.

    Parameters
    ----------
    image_array: array
        Original image array (0 to 255)
    contours_df: dataframe
        Dataframe with detected contours and extra information about them.
    output_figure: str
        Path including name of the figure to be saved

    """
    fig_x_size = fig_size(image_array)
    fig, ax = plt.subplots(figsize=(fig_x_size, 20))

    ax.imshow(image_array, cmap=plt.cm.gray)

    # selecting only surfaces (lowest hiearchy level).
    contours_scars_df = contours_df[contours_df['parent_index'] != -1].sort_values(by=["area_px"], ascending=False)

    if contours_scars_df.shape[0] == 0:
        warnings.warn("Warning: No scars detected, no scar output figure will be saved.")
        return None

    cmap_list = plt.cm.get_cmap('tab20', contours_scars_df.shape[0])

    i = 0
    for contour, area_mm, width_mm, height_mm in \
            contours_scars_df[['contour', 'area_mm',
                                 'width_mm', 'height_mm']].itertuples(index=False):
        text = "A: " + str(area_mm) + ", B: " + str(width_mm) + ", L: " + str(height_mm)
        ax.plot(contour[:, 0], contour[:, 1], label=text, fontsize = 14, linewidth=5, color=cmap_list(i))
        i = i + 1

    ax.set_xticks([])
    ax.set_yticks([])
    plt.figtext(0.02, 0.5, ("A: Total Area"), fontsize=18)
    plt.figtext(0.02, 0.52, ("B: Maximum Breadth"), fontsize=18)
    plt.figtext(0.02, 0.54, ("L: Maximum Length"), fontsize=18)
    plt.legend(bbox_to_anchor=(1.02, 0), loc="lower left", borderaxespad=0, fontsize=18)
    plt.title("Scar measurements (in millimeters)", fontsize=30)
    plt.savefig(output_figure)
    plt.close(fig)

def plot_angles(image_array, contours_df, output_path):
    """
    Plot the contours from the lithic surfaces.

    Parameters
    ----------
    image_array: array
        Original image array (0 to 255)
    contours_df: dataframe
        Dataframe with detected contours and extra information about them.
    output_path: str
        Path to output directory to save processed images

    """
    fig_x_size = fig_size(image_array)
    fig, ax = plt.subplots(figsize=(fig_x_size, 20))
    ax.imshow(image_array, cmap=plt.cm.gray)

    # selecting only scars with angles
    contours_angles_df = contours_df[(contours_df['parent_index'] != -1) & (contours_df['angle'].notnull())].sort_values(by=["area_px"], ascending=False)
    cmap_list = plt.cm.get_cmap('tab20', contours_angles_df.shape[0])

    if contours_angles_df.shape[0] == 0:
        warnings.warn("Warning: No scars with measured angles detected, no angle output figure will be saved.'")
        return None

    i = 0
    for contour, angle in \
            contours_angles_df[['contour', 'angle']].itertuples(index=False):
        text = "Angle: " + str(angle)
        ax.plot(contour[:, 0], contour[:, 1], label=text, fontsize = 14, linewidth=5, color=cmap_list(i))
        i = i + 1

    ax.set_xticks([])
    ax.set_yticks([])
<<<<<<< HEAD
    plt.legend(bbox_to_anchor=(1.02, 0), loc="lower left", borderaxespad=0, fontsize=17)
    plt.title("Scar flaking angles", fontsize=30)
=======
    plt.legend(bbox_to_anchor=(1.02, 0), loc="lower left", borderaxespad=0, fontsize=18)
    plt.title("Scar Strike Angle measurement (in degrees)", fontsize=30)
>>>>>>> 27543abb
    plt.savefig(output_path)
    plt.close(fig)


def plot_results(id, image_array, contours_df, output_dir):
    """
    Plot the results of the object characterisation.

    Parameters
    ----------
    id: str
        Name of the lithic
    image_array: array
         Original image array (0 to 255)
    contours_df: dataframe
         Dataframe with detected contours and extra information about them.
    output_figure: str
        Path to output directory to save processed images

    Returns
    -------
    an array
    """

    # plot surfaces
    output_lithic = os.path.join(output_dir, id + "_lithic_surfaces.png")
    plot_surfaces(image_array, contours_df, output_lithic)

    # plot scars
    output_lithic = os.path.join(output_dir, id + "_lithic_scars.png")
    plot_scars(image_array, contours_df, output_lithic)

    # plot scar strike angle
    output_lithic = os.path.join(output_dir, id + "_lithic_angles.png")
    plot_angles(image_array, contours_df, output_lithic)



def plot_thresholding(image_array, threshold, binary_array, output_file=''):
    """
    Visualize the effect of the thresholding on images. Produces three plots, l:r1) original,
    2) pixel intensity histogram, 3) thresholded image.

    Parameters
    ----------
    image_array:  array
        Array of an unprocessed image read by openCV (0:255 pixels)
    threshold: float
        Threshold value found for images
    binary_array: array
        Resulting binary image with pixel values of 0,1
    Returns
    -------
    an array
    """

    text = 'edge detection'
    fig, axes = plt.subplots(ncols=3, figsize=(10, 2.5))
    ax = axes.ravel()
    ax[0] = plt.subplot(1, 3, 1)
    ax[1] = plt.subplot(1, 3, 2)
    ax[2] = plt.subplot(1, 3, 3, sharex=ax[0], sharey=ax[0])

    ax[0].imshow(image_array, cmap=plt.cm.gray)
    ax[0].set_title('Processed original')
    ax[0].axis('off')

    ax[1].hist(image_array.ravel(), bins=256)
    ax[1].set_title('Histogram')
    ax[1].axvline(threshold, color='r')

    ax[2].imshow(binary_array, cmap=plt.cm.gray)
    ax[2].set_title('Thresholded and ' + text)
    ax[2].axis('off')

    if output_file != "":
        plt.savefig(output_file)
    plt.close(fig)


def plot_contour_figure(image_array, cont):
    """
    Returns plots of image and a give contour.

    Parameters
    ----------
    image_array: array
        Array of an unprocessed image read by openCV (0:255 pixels)
    cont: list
        Array of coordinates for a contour
    Returns
    -------
    an array
    """

    fig, ax = plt.subplots(figsize=(10, 5))
    ax = plt.subplot(111)
    ax.imshow(image_array, cmap=plt.cm.gray)
    ax.plot(cont[:, 0], cont[:, 1])
    plt.close(fig)


def plot_template_arrow(image_array, template_array, value):
    """
    Plot arrows for associated scars.

    Parameters
    ----------
    image_array: array
        Array of an unprocessed image read by openCV (0:255 pixels)
    template_array: array
        Array of an template image  (0:255 pixels)
    Returns
    -------

    """

    fig, ax = plt.subplots(ncols=2, nrows=1, figsize=(10, 5))
    ax[0].imshow(image_array, cmap=plt.cm.gray)
    ax[1].imshow(template_array, cmap=plt.cm.gray)
    ax[1].set_xticks([])
    ax[1].set_yticks([])
    plt.figtext(0.4, 0.9, str(value))
    plt.show()<|MERGE_RESOLUTION|>--- conflicted
+++ resolved
@@ -153,13 +153,9 @@
 
     ax.set_xticks([])
     ax.set_yticks([])
-<<<<<<< HEAD
+
     plt.legend(bbox_to_anchor=(1.02, 0), loc="lower left", borderaxespad=0, fontsize=17)
     plt.title("Scar flaking angles", fontsize=30)
-=======
-    plt.legend(bbox_to_anchor=(1.02, 0), loc="lower left", borderaxespad=0, fontsize=18)
-    plt.title("Scar Strike Angle measurement (in degrees)", fontsize=30)
->>>>>>> 27543abb
     plt.savefig(output_path)
     plt.close(fig)
 
