import matplotlib.pyplot as plt
import pylithics.src.utils as utils
import os
import warnings

def fig_size(image_array):
    """

    Calculate optimum figure horizontal width based on the ratio of sizes of rows and columns.

    Parameters
    ----------
    image_array: array
        Original image array (0 to 255)
    Returns
    -------
    A number for the x width of the figure size.
    """

    ratio = image_array.shape[0] / image_array.shape[1]
    if ratio < 0.7:
        x_size = 20 / ratio
    elif ratio < 1:
        x_size = 22 / ratio
    elif ratio < 1.2:
        x_size = 22 * ratio
    else:
        x_size = 18 * ratio

    return x_size

def plot_surfaces(image_array, contours_df, output_figure):
    """
    Plot the contours from the lithic surfaces.

    Parameters
    ----------
    image_array: array
        array of an unprocessed image read by openCV (0, 255 pixels)
    contours_df: dataframe
        Dataframe with detected contours and extra information about them.
    output_figure: str
        path including name of the figure to be saved

    """
    fig_x_size = fig_size(image_array)
    fig, ax = plt.subplots(figsize=(fig_x_size, 20))
    ax.imshow(image_array, cmap=plt.cm.gray)

    surfaces_classification = utils.classify_surfaces(contours_df)
    # selecting only surfaces (lowest hierarchy level).
    contours_surface_df = contours_df[contours_df['parent_index'] == -1].sort_values(by=["area_px"], ascending=False)

    if contours_surface_df.shape[0] == 0:
        warnings.warn("Warning: No surfaces detected, no surface output figure will be saved.")
        return None

    cmap_list = plt.cm.get_cmap('Paired', contours_surface_df.shape[0])

    i = 0
    for contour in contours_surface_df['contour'].values:
        classification = surfaces_classification[i]
        text = str(classification)
        ax.plot(contour[:, 0], contour[:, 1], label=text, fontsize=14, linewidth=10, color=cmap_list(i))
        i = i + 1

    ax.set_xticks([])
    ax.set_yticks([])
    plt.legend(bbox_to_anchor=(1.02, 0), loc="lower left", borderaxespad=0, fontsize=18)
    plt.title("Detected surfaces", fontsize=30)
    plt.savefig(output_figure)
    plt.close(fig)


def plot_scars(image_array, contours_df, output_figure):
    """
    Plot the contours from the lithic surfaces.

    Parameters
    ----------
    image_array: array
        Original image array (0 to 255)
    contours_df: dataframe
        Dataframe with detected contours and extra information about them.
    output_figure: str
        Path including name of the figure to be saved

    """
    fig_x_size = fig_size(image_array)
    fig, ax = plt.subplots(figsize=(fig_x_size, 20))

    ax.imshow(image_array, cmap=plt.cm.gray)

    # selecting only surfaces (lowest hiearchy level).
    contours_scars_df = contours_df[contours_df['parent_index'] != -1].sort_values(by=["area_px"], ascending=False)

    if contours_scars_df.shape[0] == 0:
        warnings.warn("Warning: No scars detected, no scar output figure will be saved.")
        return None

    cmap_list = plt.cm.get_cmap('tab20', contours_scars_df.shape[0])

    i = 0
    for contour, area_mm, width_mm, height_mm in \
            contours_scars_df[['contour', 'area_mm',
                                 'width_mm', 'height_mm']].itertuples(index=False):
        text = "A: " + str(area_mm) + ", B: " + str(width_mm) + ", L: " + str(height_mm)
        ax.plot(contour[:, 0], contour[:, 1], label=text, fontsize=14, linewidth=5, color=cmap_list(i))
        i = i + 1

    ax.set_xticks([])
    ax.set_yticks([])
    plt.figtext(0.02, 0.5, ("A: Total Area"), fontsize=18)
    plt.figtext(0.02, 0.52, ("B: Maximum Breadth"), fontsize=18)
    plt.figtext(0.02, 0.54, ("L: Maximum Length"), fontsize=18)
    plt.legend(bbox_to_anchor=(1.02, 0), loc="lower left", borderaxespad=0, fontsize=18)
    plt.title("Scar measurements (in millimeters)", fontsize=30)
    plt.savefig(output_figure)
    plt.close(fig)

def plot_angles(image_array, contours_df, output_path):
    """
    Plot the contours from the lithic surfaces.

    Parameters
    ----------
    image_array: array
        Original image array (0 to 255)
    contours_df: dataframe
        Dataframe with detected contours and extra information about them.
    output_path: str
        Path to output directory to save processed images

    """
    fig_x_size = fig_size(image_array)
    fig, ax = plt.subplots(figsize=(fig_x_size, 20))
    ax.imshow(image_array, cmap=plt.cm.gray)

    # selecting only scars with angles
    contours_angles_df = contours_df[(contours_df['parent_index'] != -1) & (contours_df['angle'].notnull())].sort_values(by=["area_px"], ascending=False)
    cmap_list = plt.cm.get_cmap('tab20', contours_angles_df.shape[0])

    if contours_angles_df.shape[0] == 0:
        warnings.warn("Warning: No scars with measured angles detected, no angle output figure will be saved.'")
        return None

    i = 0
    for contour, angle in \
            contours_angles_df[['contour', 'angle']].itertuples(index=False):
        text = "Angle: " + str(angle)
        ax.plot(contour[:, 0], contour[:, 1], label=text, fontsize=14, linewidth=5, color=cmap_list(i))
        i = i + 1

    ax.set_xticks([])
    ax.set_yticks([])
<<<<<<< HEAD

    plt.legend(bbox_to_anchor=(1.02, 0), loc="lower left", borderaxespad=0, fontsize=17)
=======
    plt.legend(bbox_to_anchor=(1.02, 0), loc="lower left", borderaxespad=0, fontsize=18)
>>>>>>> a94e656a
    plt.title("Flaking angles (by scar)", fontsize=30)
    plt.savefig(output_path)
    plt.close(fig)


def plot_results(id, image_array, contours_df, output_dir):
    """
    Plot the results of the object characterisation.

    Parameters
    ----------
    id: str
        Name of the lithic
    image_array: array
         Original image array (0 to 255)
    contours_df: dataframe
         Dataframe with detected contours and extra information about them.
    output_figure: str
        Path to output directory to save processed images

    Returns
    -------
    an array
    """

    # plot surfaces
    output_lithic = os.path.join(output_dir, id + "_lithic_surfaces.png")
    plot_surfaces(image_array, contours_df, output_lithic)

    # plot scars
    output_lithic = os.path.join(output_dir, id + "_lithic_scars.png")
    plot_scars(image_array, contours_df, output_lithic)

    # plot scar strike angle
    output_lithic = os.path.join(output_dir, id + "_lithic_angles.png")
    plot_angles(image_array, contours_df, output_lithic)



def plot_thresholding(image_array, threshold, binary_array, output_file=''):
    """
    Visualize the effect of the thresholding on images. Produces three plots, l:r1) original,
    2) pixel intensity histogram, 3) thresholded image.

    Parameters
    ----------
    image_array:  array
        Array of an unprocessed image read by openCV (0:255 pixels)
    threshold: float
        Threshold value found for images
    binary_array: array
        Resulting binary image with pixel values of 0,1
    Returns
    -------
    an array
    """

    text = 'edge detection'
    fig, axes = plt.subplots(ncols=3, figsize=(10, 2.5))
    ax = axes.ravel()
    ax[0] = plt.subplot(1, 3, 1)
    ax[1] = plt.subplot(1, 3, 2)
    ax[2] = plt.subplot(1, 3, 3, sharex=ax[0], sharey=ax[0])

    ax[0].imshow(image_array, cmap=plt.cm.gray)
    ax[0].set_title('Processed original')
    ax[0].axis('off')

    ax[1].hist(image_array.ravel(), bins=256)
    ax[1].set_title('Histogram')
    ax[1].axvline(threshold, color='r')

    ax[2].imshow(binary_array, cmap=plt.cm.gray)
    ax[2].set_title('Thresholded and ' + text)
    ax[2].axis('off')

    if output_file != "":
        plt.savefig(output_file)
    plt.close(fig)


def plot_contour_figure(image_array, cont):
    """
    Returns plots of image and a give contour.

    Parameters
    ----------
    image_array: array
        Array of an unprocessed image read by openCV (0:255 pixels)
    cont: list
        Array of coordinates for a contour
    Returns
    -------
    an array
    """

    fig, ax = plt.subplots(figsize=(10, 5))
    ax = plt.subplot(111)
    ax.imshow(image_array, cmap=plt.cm.gray)
    ax.plot(cont[:, 0], cont[:, 1])
    plt.close(fig)


def plot_template_arrow(image_array, template_array, value):
    """
    Plot arrows for associated scars.

    Parameters
    ----------
    image_array: array
        Array of an unprocessed image read by openCV (0:255 pixels)
    template_array: array
        Array of an template image  (0:255 pixels)
    Returns
    -------

    """

    fig, ax = plt.subplots(ncols=2, nrows=1, figsize=(10, 5))
    ax[0].imshow(image_array, cmap=plt.cm.gray)
    ax[1].imshow(template_array, cmap=plt.cm.gray)
    ax[1].set_xticks([])
    ax[1].set_yticks([])
    plt.figtext(0.4, 0.9, str(value))
    plt.show()<|MERGE_RESOLUTION|>--- conflicted
+++ resolved
@@ -153,12 +153,7 @@
 
     ax.set_xticks([])
     ax.set_yticks([])
-<<<<<<< HEAD
-
-    plt.legend(bbox_to_anchor=(1.02, 0), loc="lower left", borderaxespad=0, fontsize=17)
-=======
     plt.legend(bbox_to_anchor=(1.02, 0), loc="lower left", borderaxespad=0, fontsize=18)
->>>>>>> a94e656a
     plt.title("Flaking angles (by scar)", fontsize=30)
     plt.savefig(output_path)
     plt.close(fig)
